--- conflicted
+++ resolved
@@ -8,15 +8,10 @@
 mv bit-bin-$VERSION.tgz distribution/windows/
 
 cd distribution/windows
-<<<<<<< HEAD
+
 tar -xzf bit-bin-$VERSION.tgz --strip 1
 rm bit-bin-$VERSION.tgz
-npm install -g bit-bin --no-optional
-=======
-tar -xzf pack.tgz --strip 1
-rm pack.tgz
 npm install -g bit-bin@stage --no-optional
->>>>>>> 18bd8b65
 npm install --no-optional
 bit import
 npm run build
