--- conflicted
+++ resolved
@@ -853,26 +853,9 @@
   async isolate(scope: Scope, opts: IsolateOptions): Promise<string> {
     const isolatedEnvironment = new IsolatedEnvironment(scope, opts.writeToPath);
     try {
-<<<<<<< HEAD
       await isolatedEnvironment.create();
       await isolatedEnvironment.isolateComponent(this.id.toString(), opts);
       return isolatedEnvironment.path;
-=======
-      const verbose = false;
-      const installDependencies = false;
-      await isolatedEnvironment.create();
-      const componentWithDeps = await isolatedEnvironment.importE2E(
-        this.id.toString(),
-        verbose,
-        installDependencies,
-        writeBitDependencies,
-        createNpmLinkFiles
-      );
-      const importPath = componentWithDeps.component.writtenPath;
-      const tgzPath = await this.driver.pack(importPath, directory || isolatedEnvironment.path, override);
-      await isolatedEnvironment.destroy();
-      return tgzPath;
->>>>>>> 2de23204
     } catch (err) {
       await isolatedEnvironment.destroy();
       throw new Error(err);
