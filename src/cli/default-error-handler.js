--- conflicted
+++ resolved
@@ -31,12 +31,8 @@
   [ RemoteScopeNotFound, () => 'fatal: remote scope not found. to create a new scope, please use `bit init --bare` in the remote destination'],
   [ InvalidBitId, () => 'fatal: component ID is invalid, please use the following format: <scope>/[box]/<name>'],
   [ ComponentNotFound, err => `fatal: component with id "${chalk.bold(err.id)}" was not found`],
-<<<<<<< HEAD
   [ DependencyNotFound, err => `error: Dependency "${chalk.bold(err.id)}" not found. Please verify bit.json - ${chalk.bold(err.bitJsonPath)}`],
-=======
   [ ComponentNotFoundInline, err => `fatal: component in path "${chalk.bold(err.path)}" was not found`],
-  [ DependencyNotFound, err => `Error - Dependency "${chalk.bold(err.id)}" not found. Please verify bit.json - ${chalk.bold(err.bitJsonPath)}`],
->>>>>>> 08881032
   [ PermissionDenied, () => 'fatal: permission to scope was denied'],
   [ RemoteNotFound, err => `fatal: remote "${chalk.bold(err.name)}" was not found`],
   [ NetworkError, err => `fatal: remote failed with error: "${chalk.bold(err.remoteErr)}"`],
