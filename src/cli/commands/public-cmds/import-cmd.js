/** @flow */
import R from 'ramda';
import chalk from 'chalk';
import Command from '../../command';
import { importAction } from '../../../api/consumer';
import { immutableUnshift } from '../../../utils';
import { formatBit, paintHeader, formatPlainComponentItem } from '../../chalk-box';
import Component from '../../../consumer/component';
import { ComponentWithDependencies } from '../../../scope';

export default class Import extends Command {
  name = 'import [ids...]';
  description = 'import components into your current working area.';
  alias = 'i';
  opts = [
    ['t', 'tester', 'import a tester environment component'],
    ['c', 'compiler', 'import a compiler environment component'],
    ['', 'extension', 'import an extension component'],
    ['e', 'environment', 'install development environment dependencies (compiler and tester)'],
    ['p', 'prefix <prefix>', 'import components into a specific directory'],
    ['d', 'display_dependencies', 'display the imported dependencies'],
    ['f', 'force', 'ignore local changes'],
    ['', 'dist', 'write dist files (when exist) to the configured directory'],
    ['', 'conf', 'write the configuration file (bit.json)'],
    ['', 'no_package_json', 'do not generate package.json for the imported component(s)']
  ];
  loader = true;
  migration = true;

  action(
    [ids]: [string[]],
    {
      tester,
      compiler,
<<<<<<< HEAD
      extension,
      verbose,
=======
      verbose = false,
>>>>>>> 8fb91723
      prefix,
      display_dependencies,
      environment,
      force = false,
      dist = false,
      conf = false,
      no_package_json = false
    }: {
      tester?: boolean,
      compiler?: boolean,
      extension?: boolean,
      verbose?: boolean,
      prefix?: string,
      display_dependencies?: boolean,
      environment?: boolean,
      force?: boolean,
      dist?: boolean,
      conf?: boolean,
      no_package_json?: boolean
    }
  ): Promise<any> {
    // @TODO - import should support multiple components
    if (tester && compiler) {
      throw new Error('you cant use tester and compiler flags combined');
    }

    return importAction({
      ids,
      tester,
      compiler,
      extension,
      verbose,
      prefix,
      environment,
      force,
      dist,
      conf,
      withPackageJson: !no_package_json
    }).then(importResults => R.assoc('display_dependencies', display_dependencies, importResults));
  }

  report({
    dependencies,
    envDependencies,
    warnings,
    display_dependencies
  }: {
    dependencies?: ComponentWithDependencies[],
    envDependencies?: Component[],
    warnings?: {
      notInPackageJson: [],
      notInNodeModules: [],
      notInBoth: []
    },
    display_dependencies?: boolean
  }): string {
    let dependenciesOutput;
    let envDependenciesOutput;

    if (dependencies && !R.isEmpty(dependencies)) {
      const components = dependencies.map(R.prop('component'));
      const peerDependencies = R.flatten(dependencies.map(R.prop('dependencies')));

      let componentDependenciesOutput = '';
      if (components.length === 1) {
        componentDependenciesOutput = immutableUnshift(
          components.map(formatPlainComponentItem),
          chalk.green('successfully imported one component')
        ).join('\n');
      } else {
        componentDependenciesOutput = immutableUnshift(
          components.map(formatPlainComponentItem),
          chalk.green(`successfully imported ${components.length} components`)
        ).join('\n');
      }

      const peerDependenciesOutput =
        peerDependencies && !R.isEmpty(peerDependencies) && display_dependencies
          ? immutableUnshift(
            R.uniq(peerDependencies.map(formatPlainComponentItem)),
            chalk.green(`\n\nsuccessfully imported ${components.length} component dependencies`)
          ).join('\n')
          : '';

      dependenciesOutput = componentDependenciesOutput + peerDependenciesOutput;
    }

    if (envDependencies && !R.isEmpty(envDependencies)) {
      envDependenciesOutput = immutableUnshift(
        envDependencies.map(envDependency => formatPlainComponentItem(envDependency.component)),
        chalk.green('the following component environments were installed')
      ).join('\n');
    }

    const getImportOutput = () => {
      if (dependenciesOutput && !envDependenciesOutput) return dependenciesOutput;
      if (!dependenciesOutput && envDependenciesOutput) return envDependenciesOutput;
      if (dependenciesOutput && envDependenciesOutput) {
        return `${dependenciesOutput}\n\n${envDependenciesOutput}`;
      }

      return chalk.yellow('nothing to import');
    };

    const logObject = obj => `> ${R.keys(obj)[0]}: ${R.values(obj)[0]}`;
    const getWarningOutput = () => {
      if (!warnings) return '';
      let output = '\n';

      if (!R.isEmpty(warnings.notInBoth)) {
        output += chalk.red.underline(
          '\nerror - missing the following package dependencies. please install and add to package.json.\n'
        );
        output += chalk.red(`${warnings.notInBoth.map(logObject).join('\n')}\n`);
      }

      if (!R.isEmpty(warnings.notInPackageJson)) {
        output += chalk.yellow.underline('\nwarning - add the following packages to package.json\n');
        output += chalk.yellow(`${warnings.notInPackageJson.map(logObject).join('\n')}\n`);
      }

      if (!R.isEmpty(warnings.notInNodeModules)) {
        output += chalk.yellow.underline('\nwarning - following packages are not installed. please install them.\n');
        output += chalk.yellow(`${warnings.notInNodeModules.map(logObject).join('\n')}\n`);
      }

      return output === '\n' ? '' : output;
    };

    return getImportOutput() + getWarningOutput();
  }
}<|MERGE_RESOLUTION|>--- conflicted
+++ resolved
@@ -32,12 +32,8 @@
     {
       tester,
       compiler,
-<<<<<<< HEAD
       extension,
-      verbose,
-=======
       verbose = false,
->>>>>>> 8fb91723
       prefix,
       display_dependencies,
       environment,
