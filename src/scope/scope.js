/** @flow */
import * as pathLib from 'path';
import fs from 'fs';
import glob from 'glob';
import { merge } from 'ramda';
import { GlobalRemotes } from '../global-config';
import flattenDependencies from './flatten-dependencies';
import { Remotes } from '../remotes';
import types from './object-registrar';
import { propogateUntil, currentDirName, pathHas, readFile, first } from '../utils';
import { BIT_SOURCES_DIRNAME, BIT_HIDDEN_DIR } from '../constants';
import { ScopeJson, getPath as getScopeJsonPath } from './scope-json';
import { ScopeNotFound, BitNotInScope } from './exceptions';
import { Source, Cache, Tmp, Environment } from './repositories';
import { SourcesMap, getPath as getDependenyMapPath } from './sources-map';
import { BitId, BitIds } from '../bit-id';
import Component from '../consumer/bit-component';
import { Repository, Ref, BitObject } from './objects';
import BitDependencies from './bit-dependencies';
import SourcesRepository from './repositories/sources';

const pathHasScope = pathHas([BIT_SOURCES_DIRNAME, BIT_HIDDEN_DIR]);

export type ScopeDescriptor = {
  name: string
};

export type ScopeProps = {
  path: string,
  scopeJson: ScopeJson;
  created?: boolean;
  cache?: Cache;
  tmp?: Tmp;
  environment?: Environment;
  sources?: Source,
  sourcesRepository?: SourcesRepository;
  sourcesMap?: SourcesMap;
  objectsRepository?: Repository;
};

export default class Scope {
  created: boolean = false;
  cache: Cache;
  scopeJson: ScopeJson;
  tmp: Tmp;
  environment: Environment;
  sources: Source;
  path: string;
  sourcesRepository: SourcesRepository;
  objectsRepository: Repository;
  sourcesMap: SourcesMap;

  constructor(scopeProps: ScopeProps) {
    this.path = scopeProps.path;
    this.scopeJson = scopeProps.scopeJson;
    this.cache = scopeProps.cache || new Cache(this);
    this.sources = scopeProps.sources || new Source(this);
    this.created = scopeProps.created || false;
    this.tmp = scopeProps.tmp || new Tmp(this);
    this.sourcesRepository = scopeProps.sourcesRepository || new SourcesRepository(this);
    this.objectsRepository = scopeProps.objectsRepository || new Repository(this, types());
    this.environment = scopeProps.environment || new Environment(this);
    this.sourcesMap = scopeProps.sourcesMap || new SourcesMap(this);
  }

  name() {
    return this.scopeJson.name;
  }

  remotes(): Promise<Remotes> {
    const self = this;
    function mergeRemotes(globalRemotes: GlobalRemotes) {
      const globalObj = globalRemotes.toPlainObject();
      return Remotes.load(merge(globalObj, self.scopeJson.remotes));
    }

    return GlobalRemotes.load()
      .then(mergeRemotes);
  }

  describe(): ScopeDescriptor {
    return {
      name: this.name()
    };
  }

  ls() {
    // return this.sources.list();
  }

  put(component: Component): Promise<BitDependencies> {
    // create component model V
    // check if component already exists V
    // if exists get create latest version object otherwise create initial version V
    // create files with refs and attach to version ?
    // flatten and set dependencies ?
    // load enrionment (tester and compiler and get hash) ?
    // build + report build ?
    // test + report test ?
    // persist models (version, component, files)
    
    component.scope = this.name();
    return this.remotes().then((remotes) => {
      return BitIds.loadDependencies(component.dependencies)
        .fetch(this, remotes)
        .then((dependencies) => {
          // dependencies = flattenDependencies(dependencies);
          return this.sourcesRepository.addSource(component)
          // // @TODO make the scope install the required env
            // .then(() => this.ensureEnvironment({ testerId: , compilerId }))
<<<<<<< HEAD
            // .then(() => component.build(this))
=======
            .then(() => component.build(this))
>>>>>>> 9f941549
            .then(() => this.objectsRepository.persist())
            .then(() => new BitDependencies({ component, dependencies }));
        });
    });
  }

  getObject(hash: string): Promise<BitObject> {
    return this.objectsRepository.findOne(new Ref(hash));
  }

  getExternal(bitId: BitId, remotes: Remotes): Promise<BitDependencies> {
    return remotes.fetch([bitId])
      .then(bitDeps => first(bitDeps));
  }

  get(bitId: BitId): Promise<BitDependencies> {
    if (!bitId.isLocal(this.name())) {
      return this.remotes().then(remotes => this.getExternal(bitId, remotes));
    }
    
    bitId.version = this.sources.resolveVersion(bitId).toString();
    const dependencyList = this.sourcesMap.get(bitId);
    if (!dependencyList) throw new BitNotInScope();
    const bitIds = this.sourcesMap.getBitIds(dependencyList);
    
    return this.remotes().then((remotes) => {
      return bitIds.fetchOnes(this, remotes)
        .then((bits) => {
          return this.sources.loadSource(bitId)
            .then(bit => new BitDependencies({ bit, dependencies: bits }));
        });
    });
  }

  getOne(bitId: BitId): Promise<Bit> {
    return this.sources.loadSource(bitId);
  }

  manyOnes(bitIds: BitId[]): Promise<Bit[]> {
    return Promise.all(bitIds.map(bitId => this.getOne(bitId)));
  }

  push(bitId: BitId, remoteName: string) {
    return this.remotes().then((remotes) => {
      const remote = remotes.get(remoteName);
      return this.sources.loadSource(bitId)
        .then(bit => remote.push(bit))
        .then(() => this.clean(bitId));
    });
  }

  ensureDir() {
    return this.cache
      .ensureDir()
      .then(() => this.sources.ensureDir())
      .then(() => this.tmp.ensureDir())
      .then(() => this.environment.ensureDir())
      .then(() => this.sourcesMap.write())
      .then(() => this.scopeJson.write(this.getPath()))
      .then(() => this.objectsRepository.ensureDir())
      .then(() => this); 
  }
  
  /**
   * list the bits in the sources directory
   **/
  listSources(): Promise<Bit[]> {
    return new Promise((resolve, reject) =>
      glob(pathLib.join('*', '*'), { cwd: this.sources.getPath() }, (err, files) => {
        if (err) reject(err);

        const bitsP = files.map(bitRawId =>
          this.getOne(BitId.parse(`@this/${bitRawId}`))
        );
        
        return Promise.all(bitsP)
        .then(resolve);
      })
    );
  }

  clean(bitId: BitId) {
    this.sources.clean(bitId);
    this.sourcesMap.delete(bitId);
    return this.sourcesMap.write();
  }

  getMany(bitIds: BitIds) {
    return Promise.all(bitIds.map((bitId) => {
      return this.get(bitId);
    }));
  }

  getPath() {
    return this.path;
  }

  loadEnvironment(bitId: BitId): Promise<any> {
    return this.environment.get(bitId);
  }

  writeToEnvironmentsDir(bit: Bit) {
    return this.environment.store(bit);
  }
  
  /**
   * check a bitJson compiler and tester, returns an empty promise and import environments if needed
   */
  ensureEnvironment({ testerId, compilerId }: any): Promise<any> {
    return this.environment.ensureEnvironment({ testerId, compilerId });
  }

  static create(path: string = process.cwd(), name: ?string) {
    if (pathHasScope(path)) return this.load(path);
    if (!name) name = currentDirName(); 
    const scopeJson = new ScopeJson({ name });
    return Promise.resolve(new Scope({ path, created: true, scopeJson }));
  }

  static load(absPath: string): Promise<Scope> {
    let scopePath = propogateUntil(absPath, pathHasScope);
    if (!scopePath) throw new ScopeNotFound();
    if (fs.existsSync(pathLib.join(scopePath, BIT_HIDDEN_DIR))) {
      scopePath = pathLib.join(scopePath, BIT_HIDDEN_DIR);
    }
    const path = scopePath;

    return Promise.all([
      readFile(getDependenyMapPath(scopePath)), 
      readFile(getScopeJsonPath(scopePath))
    ])
      .then(([rawDependencyMap, rawScopeJson]) => {
        const scopeJson = ScopeJson.loadFromJson(rawScopeJson.toString('utf8'));
        const scope = new Scope({ path, scopeJson }); 
        scope.sourcesMap = SourcesMap.load(JSON.parse(rawDependencyMap.toString('utf8')), scope);
        return scope;
      });
  }
}<|MERGE_RESOLUTION|>--- conflicted
+++ resolved
@@ -108,11 +108,7 @@
           return this.sourcesRepository.addSource(component)
           // // @TODO make the scope install the required env
             // .then(() => this.ensureEnvironment({ testerId: , compilerId }))
-<<<<<<< HEAD
-            // .then(() => component.build(this))
-=======
             .then(() => component.build(this))
->>>>>>> 9f941549
             .then(() => this.objectsRepository.persist())
             .then(() => new BitDependencies({ component, dependencies }));
         });
