--- conflicted
+++ resolved
@@ -116,14 +116,6 @@
 
   put(consumerComponent: ConsumerComponent, message: string): Promise<ComponentDependencies> {
     consumerComponent.scope = this.name;
-<<<<<<< HEAD
-    return this.importMany(consumerComponent.dependencies)
-      .then((dependencies) => {
-        const flattenedDeps = flattenDependencies(dependencies);
-        return this.sources.addSource(consumerComponent, flattenedDeps, message)
-        // @TODO make the scope install the required env
-          // .then(() => this.ensureEnvironment({ testerId: , compilerId }))
-=======
     const dependenciesP = this.importMany(consumerComponent.dependencies);
     const ensureEnvironmentP = this.ensureEnvironment({
       testerId: consumerComponent.testerId,
@@ -134,7 +126,6 @@
       .then(([dependencies, ]) => {
         const FlattenDeps = flattenDependencies(dependencies);
         return this.sources.addSource(consumerComponent, FlattenDeps, message)
->>>>>>> 7fd7afe9
           .then((component) => {
             return this.objects.persist()
               .then(() => component.toVersionDependencies(LATEST, this))
@@ -374,22 +365,10 @@
     return this.sources.clean(bitId);
   }
 
-<<<<<<< HEAD
-  loadEnvironment(bitId: BitId) {
-=======
-  getManyObjects(ids: BitIds) {
-    return Promise.all(ids.map(id => this.getObjects(id)));
-  }
-
-  importMany(ids: BitIds): Promise<VersionDependencies[]> {
-    return Promise.all(ids.map(bitId => this.import(bitId)));
-  }
-
   loadEnvironment(bitId: BitId, opts: ?{ pathOnly: ?bool }) {
     if (opts && opts.pathOnly) {
       return this.environment.getPathTo(bitId);
     }
->>>>>>> 7fd7afe9
     return this.environment.get(bitId);
   }
 
