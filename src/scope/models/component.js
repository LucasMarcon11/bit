/** @flow */
<<<<<<< HEAD
import {
  is,
  equals,
  zip,
  fromPairs,
  keys,
  mapObjIndexed,
  objOf,
  mergeWith,
  merge,
  map,
  prop,
  forEachObjIndexed
} from 'ramda';
import path from 'path';
import { Ref, BitObject } from '../objects';
import { ScopeMeta } from '../models';
import { VersionNotFound } from '../exceptions';
=======
import semver from 'semver';
import { is, equals, zip, fromPairs, keys, mapObjIndexed, objOf, mergeWith, merge, map, prop } from 'ramda';
import path from 'path';
import { Ref, BitObject } from '../objects';
import { ScopeMeta } from '../models';
import { VersionNotFound, VersionAlreadyExists } from '../exceptions';
>>>>>>> 8c44f1ea
import { forEach, empty, mapObject, values, diff, filterObject, getStringifyArgs } from '../../utils';
import Version from './version';
import {
  DEFAULT_BOX_NAME,
  DEFAULT_LANGUAGE,
  DEFAULT_DIST_DIRNAME,
  DEFAULT_BINDINGS_PREFIX,
  DEFAULT_BIT_RELEASE_TYPE,
  DEFAULT_BIT_VERSION
} from '../../constants';
import BitId from '../../bit-id/bit-id';
import VersionParser from '../../version';
import ConsumerComponent from '../../consumer/component';
import Scope from '../scope';
import Repository from '../objects/repository';
import ComponentVersion from '../component-version';
import { SourceFile, Dist, License } from '../../consumer/component/sources';
import ComponentObjects from '../component-objects';
import SpecsResults from '../../consumer/specs-results';

export type ComponentProps = {
  scope?: string,
  box?: string,
  name: string,
  versions?: { [string]: Ref },
  lang?: string,
  deprecated: boolean,
  bindingPrefix?: string
};

export default class Component extends BitObject {
  scope: string;
  name: string;
  box: string;
  versions: { [string]: Ref };
  lang: string;
  deprecated: boolean;
  bindingPrefix: string;

  constructor(props: ComponentProps) {
    super();
    this.scope = props.scope || null;
    this.name = props.name;
    this.box = props.box || DEFAULT_BOX_NAME;
    this.versions = props.versions || {};
    this.lang = props.lang || DEFAULT_LANGUAGE;
    this.deprecated = props.deprecated || false;
    this.bindingPrefix = props.bindingPrefix || DEFAULT_BINDINGS_PREFIX;
  }

  get versionArray(): Ref[] {
    return values(this.versions);
  }

  listVersions(sort: 'ASC' | 'DESC'): string[] {
    const versions = Object.keys(this.versions);
    if (!sort) return versions;
    if (sort === 'ASC') {
      return versions.sort(semver.compare);
    }

    return versions.sort(semver.compare).reverse();
  }

  compatibleWith(component: Component) {
    const differnece = diff(Object.keys(this.versions), Object.keys(component.versions));

    const comparableObject = filterObject(this.versions, (val, key) => !differnece.includes(key));
    return equals(component.versions, comparableObject);
  }

  latest(): string {
    if (empty(this.versions)) return '0.0.0';
    return semver.maxSatisfying(this.listVersions(), '*');
  }

  /**
   * Return the lateset version which actuall exists in the scope
   * (exists means the object itself exists)
   * This relevant for cases when the component version array has few versions
   * but we don't have all the refs in the object
   * 
   * @returns {number} 
   * @memberof Component
   */
  latestExisting(repository: Repository): string {
    if (empty(this.versions)) return '0.0.0';
    const versions = this.listVersions('ASC');
    let version = null;
    let versionStr = null;
    while (!version && versions && versions.length) {
      versionStr = versions.pop();
      version = this.loadVersionSync(versionStr, repository, false);
    }
    return versionStr || '0.0.0';
  }

  collectLogs(repo: Repository): Promise<{ [number]: { message: string, date: string, hash: string } }> {
    return repo.findMany(this.versionArray).then((versions) => {
      const indexedLogs = fromPairs(zip(keys(this.versions), map(prop('log'), versions)));
      const indexedHashes = mapObjIndexed(ref => objOf('hash', ref.toString()), this.versions);
      return mergeWith(merge, indexedLogs, indexedHashes);
    });
  }

  collectVersions(repo: Repository): Promise<ConsumerComponent> {
    return Promise.all(
      this.listVersions().map((versionNum) => {
        return this.toConsumerComponent(versionNum, this.scope, repo);
      })
    );
  }

  addVersion(version: Version, releaseType: string = DEFAULT_BIT_RELEASE_TYPE, exactVersion: ?string) {
    // Add exact version instead of using the semver mechanism
    if (exactVersion) {
      // Version already exists
      if (this.versions[exactVersion]) throw new VersionAlreadyExists(exactVersion, this.id());
      this.versions[exactVersion] = version.hash();
      return this;
    }
    this.versions[this.version(releaseType)] = version.hash();
    return this;
  }

  version(releaseType: string = DEFAULT_BIT_RELEASE_TYPE) {
    const latest = this.latest();
    if (latest) return semver.inc(latest, releaseType);
    return DEFAULT_BIT_VERSION;
  }

  id(): string {
    return this.scope ? [this.scope, this.box, this.name].join('/') : [this.box, this.name].join('/');
  }

  toObject() {
    function versions(vers: { [string]: Ref }) {
      const obj = {};
      forEach(vers, (ref, version) => {
        obj[version] = ref.toString();
      });
      return obj;
    }

    return {
      box: this.box,
      name: this.name,
      scope: this.scope,
      versions: versions(this.versions),
      lang: this.lang,
      deprecated: this.deprecated,
      bindingPrefix: this.bindingPrefix
    };
  }

  async loadVersion(version: string, repository: Repository): Promise<Version> {
    const versionRef: Ref = this.versions[version];
    if (!versionRef) throw new VersionNotFound();
    return versionRef.load(repository);
  }

  loadVersionSync(version: number, repository: Repository, throws: boolean = true): Version {
    const versionRef: Ref = this.versions[version];
    if (!versionRef) throw new VersionNotFound();
    return versionRef.loadSync(repository, throws);
  }

  collectObjects(repo: Repository): Promise<ComponentObjects> {
    return Promise.all([this.asRaw(repo), this.collectRaw(repo)]).then(
      ([rawComponent, objects]) => new ComponentObjects(rawComponent, objects)
    );
  }

  /**
   * 
   * 
   * @param {Repository} repo 
   * @param {boolean} [deepRemove=false] - wether to remove all the refs or only the version array
   * @returns {Promise} 
   * @memberof Component
   */
  remove(repo: Repository, deepRemove: boolean = false): Promise {
    const objectRefs = deepRemove ? this.collectRefs(repo) : this.versionArray;
    return repo.removeMany(objectRefs.concat([this.hash()]));
  }

  toComponentVersion(versionStr: string): ComponentVersion {
    const versionNum = VersionParser.parse(versionStr).resolve(this.listVersions());

    if (!this.versions[versionNum]) {
      throw new Error(`the version ${versionNum} does not exist in ${this.listVersions().join('\n')}, versions array`);
    }
    return new ComponentVersion(this, versionNum);
  }

  toConsumerComponent(versionStr: string, scopeName: string, repository: Repository) {
    const componentVersion = this.toComponentVersion(versionStr);
    return componentVersion.getVersion(repository).then((version) => {
      const filesP = version.files
        ? Promise.all(
          version.files.map(file =>
            file.file
              .load(repository)
              .then(
                content =>
                  new SourceFile({ base: '.', path: file.relativePath, contents: content.contents, test: file.test })
              )
          )
        )
        : null;
      const distsP = version.dists
        ? Promise.all(
          version.dists.map(dist =>
            dist.file.load(repository).then((content) => {
              const relativePathWithDist = path.join(DEFAULT_DIST_DIRNAME, dist.relativePath);
              return new Dist({ base: '.', path: relativePathWithDist, contents: content.contents, test: dist.test });
            })
          )
        )
        : null;
      const scopeMetaP = scopeName ? ScopeMeta.fromScopeName(scopeName).load(repository) : Promise.resolve();
      const log = version.log || null;
      return Promise.all([filesP, distsP, scopeMetaP]).then(([files, dists, scopeMeta]) => {
        return new ConsumerComponent({
          name: this.name,
          box: this.box,
          version: componentVersion.version,
          scope: this.scope,
          lang: this.lang,
          bindingPrefix: this.bindingPrefix,
          mainFile: version.mainFile || null,
          compilerId: version.compiler,
          testerId: version.tester,
          dependencies: version.dependencies // todo: understand why sometimes the dependencies are not parsed
            .map(dependency => ({
              id: is(String, dependency.id) ? BitId.parse(dependency.id) : dependency.id,
              // After the || is backward compatibility stuff
              relativePaths: dependency.relativePaths || [
                { sourceRelativePath: dependency.relativePath, destinationRelativePath: dependency.relativePath }
              ]
            })),
          flattenedDependencies: version.flattenedDependencies,
          packageDependencies: version.packageDependencies,
          files,
          dists,
          docs: version.docs,
          license: scopeMeta ? License.deserialize(scopeMeta.license) : null, // todo: make sure we have license in case of local scope
          specsResults: version.specsResults ? version.specsResults.map(res => SpecsResults.deserialize(res)) : null,
          log,
          deprecated: this.deprecated
        });
      });
    });
  }

  refs(): Ref[] {
    return values(this.versions);
  }

  replaceRef(oldRef: Ref, newRef: Ref) {
    const replace = (value, key) => {
      if (value === oldRef.hash) {
        this.versions[key] = newRef.hash;
      }
    };
    forEachObjIndexed(replace, this.versions);
  }

  toBuffer(pretty: boolean) {
    const args = getStringifyArgs(pretty);
    return new Buffer(JSON.stringify(this.toObject(), ...args));
  }

  toVersionDependencies(version: string, scope: Scope, source: string, withDevDependencies?: boolean) {
    const versionComp = this.toComponentVersion(version);
    return versionComp.toVersionDependencies(scope, source, withDevDependencies);
  }

  static parse(contents: string): Component {
    const rawComponent = JSON.parse(contents);
    return Component.from({
      name: rawComponent.name,
      box: rawComponent.box,
      scope: rawComponent.scope,
      versions: mapObject(rawComponent.versions, val => Ref.from(val)),
      lang: rawComponent.lang,
      deprecated: rawComponent.deprecated,
      bindingPrefix: rawComponent.bindingPrefix
    });
  }

  static from(props: ComponentProps): Component {
    return new Component(props);
  }

  static fromBitId(bitId: BitId): Component {
    return new Component({
      name: bitId.name,
      box: bitId.box,
      scope: bitId.scope
    });
  }
}<|MERGE_RESOLUTION|>--- conflicted
+++ resolved
@@ -1,5 +1,5 @@
 /** @flow */
-<<<<<<< HEAD
+import semver from 'semver';
 import {
   is,
   equals,
@@ -17,15 +17,7 @@
 import path from 'path';
 import { Ref, BitObject } from '../objects';
 import { ScopeMeta } from '../models';
-import { VersionNotFound } from '../exceptions';
-=======
-import semver from 'semver';
-import { is, equals, zip, fromPairs, keys, mapObjIndexed, objOf, mergeWith, merge, map, prop } from 'ramda';
-import path from 'path';
-import { Ref, BitObject } from '../objects';
-import { ScopeMeta } from '../models';
 import { VersionNotFound, VersionAlreadyExists } from '../exceptions';
->>>>>>> 8c44f1ea
 import { forEach, empty, mapObject, values, diff, filterObject, getStringifyArgs } from '../../utils';
 import Version from './version';
 import {
