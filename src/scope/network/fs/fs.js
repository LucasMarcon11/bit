/** @flow */
import loadScope from '../../scope-loader';
import Scope from '../../scope';
import ComponentObjects from '../../component-objects';
import { BitIds, BitId } from '../../../bit-id';
import { FsScopeNotLoaded } from '../exceptions';
import { flatten } from '../../../utils';
import type { ScopeDescriptor } from '../../scope';

export default class Fs {
  scopePath: string;
  scope: ?Scope;

  constructor(scopePath: string) {
    this.scopePath = scopePath;
  }

  close() {
    return this;
  }

  getScope(): Scope {
    if (!this.scope) throw new FsScopeNotLoaded();
    return this.scope;
  }

  describeScope(): Promise<ScopeDescriptor> {
    return Promise.resolve(this.getScope().describe());
  }

  push(componentObjects: ComponentObjects): Promise<ComponentObjects> {
    return this.getScope().export(componentObjects);
  }

  fetch(bitIds: BitIds): Promise<ComponentObjects[]> {
    return this.getScope().getObjects(bitIds)
      .then(bitsMatrix => flatten(bitsMatrix));
  }

  fetchAll(ids: BitIds): Promise<ComponentObjects[]> {
    return this.getScope().getObjects(ids);
  }

  fetchOnes(bitIds: BitIds): Promise<ComponentObjects[]> {
    return this.getScope().manyOneObjects(bitIds);
  }

  list(): Promise<[]> {
    return this.getScope().list();
  }

<<<<<<< HEAD
  search(): Promise<[]> {
    throw new Error('not implemented yet');
=======
  show(bitId: BitId): Promise<> {
    return this.getScope()
    .loadComponent(bitId);
>>>>>>> 4acb14f8
  }

  connect() {
    return loadScope(this.scopePath).then((scope) => {
      this.scope = scope;
      return this;
    });
  }
}<|MERGE_RESOLUTION|>--- conflicted
+++ resolved
@@ -49,14 +49,13 @@
     return this.getScope().list();
   }
 
-<<<<<<< HEAD
   search(): Promise<[]> {
     throw new Error('not implemented yet');
-=======
+  }
+
   show(bitId: BitId): Promise<> {
     return this.getScope()
     .loadComponent(bitId);
->>>>>>> 4acb14f8
   }
 
   connect() {
