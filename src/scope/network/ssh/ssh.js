/** @flow */
import SSH2 from 'ssh2';
import R from 'ramda';
import keyGetter from './key-getter';
import ComponentObjects from '../../component-objects';
import { RemoteScopeNotFound, UnexpectedNetworkError, PermissionDenied, SSHInvalidResponse } from '../exceptions';
import MergeConflict from '../../exceptions/merge-conflict';
import { BitIds, BitId } from '../../../bit-id';
import { toBase64, packCommand, buildCommandMessage, unpackCommand } from '../../../utils';
import ComponentNotFound from '../../../scope/exceptions/component-not-found';
import type { ScopeDescriptor } from '../../scope';
import ConsumerComponent from '../../../consumer/component';
import checkVersionCompatibilityFunction from '../check-version-compatibility';
import logger from '../../../logger/logger';
import type { Network } from '../network';
import { DEFAULT_SSH_READY_TIMEOUT } from '../../../constants';

const checkVersionCompatibility = R.once(checkVersionCompatibilityFunction);
const rejectNils = R.reject(R.isNil);

const conn: SSH2 = new SSH2();

function absolutePath(path: string) {
  if (!path.startsWith('/')) return `~/${path}`;
  return path;
}

function clean(str: string) {
  return str.replace('\n', '');
}

export type SSHProps = {
  path: string,
  username: string,
  port: number,
  host: string
};

export default class SSH implements Network {
  connection: ?SSH2;
  path: string;
  username: string;
  port: number;
  host: string;

  constructor({ path, username, port, host }: SSHProps) {
    this.path = path;
    this.username = username;
    this.port = port;
    this.host = host || '';
  }

  buildCmd(commandName: string, path: string, payload: any): string {
    return `bit ${commandName} ${toBase64(path)} ${packCommand(buildCommandMessage(payload))}`;
  }

  exec(commandName: string, payload: any): Promise<any> {
    logger.debug(`ssh: going to run a remote command ${commandName}, path: ${this.path}`);
    return new Promise((resolve, reject) => {
      let res = '';
      let err;
      // No need to use packCommand on the payload in case of put command
      // because we handle all the base64 stuff in a better way inside the ComponentObjects.manyToString
      // inside pushMany function here
      const cmd = this.buildCmd(commandName, absolutePath(this.path || ''), commandName === '_put' ? null : payload);
      if (!this.connection) {
        err = 'ssh connection is not defined';
        logger.error(err);
        return reject(err);
      }
      this.connection.exec(cmd, (error, stream) => {
        if (error) {
          logger.error('ssh, exec returns an error: ', error);
          return reject(error);
        }
        if (commandName === '_put') {
          stream.stdin.write(payload);
          stream.stdin.end();
        }
        stream
          .on('data', (response) => {
            res += response.toString();
          })
          .on('exit', (code) => {
            logger.info(`ssh: server had been exiting before closing. Exit code: ${code}`);
            const promiseExit = () => {
              return code && code !== 0 ? reject(this.errorHandler(code, err)) : resolve(clean(res));
            };
            // sometimes the connection 'exit' before 'close' and then it doesn't have the data (err) ready yet.
            // in that case, we prefer to wait until the onClose will terminate the promise.
            // sometimes though, the connection only 'exit' and never 'close' (happened when _put command sent back
            // more than 1MB of data), in that case, the following setTimeout will terminate the promise.
            setTimeout(promiseExit, 2000);
          })
          .on('close', (code, signal) => {
            if (commandName === '_put') res = res.replace(payload, '');
            logger.debug(`ssh: returned with code: ${code}, signal: ${signal}.`);
            // DO NOT CLOSE THE CONNECTION (using this.connection.end()), it causes bugs when there are several open
            // connections. Same bugs occur when running "this.connection.end()" on "end" or "exit" events.
            return code && code !== 0 ? reject(this.errorHandler(code, err)) : resolve(clean(res));
          })
          .stderr.on('data', (response) => {
            err = response.toString();
            logger.error(`ssh: got an error, ${err}`);
          });
      });
    });
  }

  errorHandler(code: number, err: string) {
    let parsedError;
    try {
      parsedError = JSON.parse(err);
    } catch (e) {
      // be greacfull when can't parse error message
      logger.error(`ssh: failed parsing error as JSON, error: ${err}`);
    }

    switch (code) {
      default:
        return new UnexpectedNetworkError(parsedError ? parsedError.message : err);
      case 127:
        return new ComponentNotFound((parsedError && parsedError.id) || err);
      case 128:
        return new PermissionDenied(`${this.host}:${this.path}`);
      case 129:
        return new RemoteScopeNotFound((parsedError && parsedError.id) || err);
      case 130:
        return new PermissionDenied(`${this.host}:${this.path}`);
      case 131:
        return new MergeConflict((parsedError && parsedError.id) || err);
    }
  }

  _unpack(data) {
    try {
      return unpackCommand(data);
    } catch (err) {
      logger.error(`unpackCommand found on error "${err}", while paring the following string: ${data}`);
      throw new SSHInvalidResponse(data);
    }
  }

<<<<<<< HEAD
  pushMany(manyComponentObjects: ComponentObjects[]): Promise<ComponentObjects[]> {
    // This ComponentObjects.manyToString will handle all the base64 stuff so we won't send this payload
    // to the pack command (to prevent duplicate base64)
=======
  pushMany(manyComponentObjects: ComponentObjects[]): Promise<string[]> {
>>>>>>> c1a93be7
    return this.exec('_put', ComponentObjects.manyToString(manyComponentObjects)).then((data: string) => {
      const { payload, headers } = this._unpack(data);
      checkVersionCompatibility(headers.version);
<<<<<<< HEAD
=======
      return payload.ids;
>>>>>>> c1a93be7
    });
  }

  deleteMany(bitIds: Array<BitId>, force: boolean): Promise<ComponentObjects[]> {
    return this.exec('_delete', {
      bitIds: bitIds.map(id => id.toStringWithoutVersion()),
      force
    }).then((data: string) => {
      const { payload } = this._unpack(data);
      return Promise.resolve(payload);
    });
  }
  deprecateMany(bitIds: string): Promise<ComponentObjects[]> {
    return this.exec('_deprecate', {
      bitIds: bitIds.map(x => x.toStringWithoutVersion())
    }).then((data: string) => {
      const { payload } = this._unpack(data);
      return Promise.resolve(payload);
    });
  }
  push(componentObjects: ComponentObjects): Promise<ComponentObjects[]> {
    return this.pushMany([componentObjects]);
  }

  describeScope(): Promise<ScopeDescriptor> {
    return this.exec('_scope')
      .then((data) => {
        const { payload, headers } = this._unpack(data);
        checkVersionCompatibility(headers.version);
        return payload;
      })
      .catch((err) => {
        throw new RemoteScopeNotFound(err);
      });
  }

  list() {
    return this.exec('_list').then((str: string) => {
      const { payload, headers } = this._unpack(str);
      checkVersionCompatibility(headers.version);
      return rejectNils(
        payload.map((c) => {
          return c ? ConsumerComponent.fromString(c) : null;
        })
      );
    });
  }

  search(query: string, reindex: boolean) {
    return this.exec('_search', { query, reindex: reindex.toString() }).then((data) => {
      const { payload, headers } = this._unpack(data);
      checkVersionCompatibility(headers.version);
      return payload;
    });
  }

  show(id: BitId): Promise<?ConsumerComponent> {
    return this.exec('_show', id.toString()).then((str: string) => {
      const { payload, headers } = this._unpack(str);
      checkVersionCompatibility(headers.version);
      return str ? ConsumerComponent.fromString(payload) : null;
    });
  }

  fetch(ids: BitIds, noDeps: boolean = false): Promise<ComponentObjects[]> {
    let options = '';
    ids = ids.map(bitId => bitId.toString());
    if (noDeps) options = '-n';
    return this.exec(`_fetch ${options}`, ids).then((str: string) => {
      const { payload, headers } = JSON.parse(str);
      checkVersionCompatibility(headers.version);
      const componentObjects = ComponentObjects.manyFromString(payload);
      return componentObjects;
    });
  }

  close() {
    this.connection.end();
    return this;
  }

  composeConnectionObject(key: ?string) {
    return {
      username: this.username,
      host: this.host,
      port: this.port,
      privateKey: keyGetter(key),
      debug: (str) => {
        // eslint-disable-line
        // logger.debug(`SSH2: ${str}`); // uncomment to get the debug messages from ssh2 library
      },
      readyTimeout: DEFAULT_SSH_READY_TIMEOUT
    };
  }

  connect(key: ?string): Promise<SSH> {
    const sshConfig = this.composeConnectionObject(key);
    return new Promise((resolve, reject) => {
      if (!sshConfig.privateKey) {
        reject(
          'Could not authenticate\nPlease make sure you have configured ssh access and permissions to the remote scope'
        );
      }
      try {
        conn
          .on('error', err => reject(err))
          .on('ready', () => {
            this.connection = conn;
            resolve(this);
          })
          .connect(sshConfig);
      } catch (e) {
        return reject(e);
      }
    });
  }
}<|MERGE_RESOLUTION|>--- conflicted
+++ resolved
@@ -141,20 +141,13 @@
     }
   }
 
-<<<<<<< HEAD
-  pushMany(manyComponentObjects: ComponentObjects[]): Promise<ComponentObjects[]> {
+  pushMany(manyComponentObjects: ComponentObjects[]): Promise<string[]> {
     // This ComponentObjects.manyToString will handle all the base64 stuff so we won't send this payload
     // to the pack command (to prevent duplicate base64)
-=======
-  pushMany(manyComponentObjects: ComponentObjects[]): Promise<string[]> {
->>>>>>> c1a93be7
     return this.exec('_put', ComponentObjects.manyToString(manyComponentObjects)).then((data: string) => {
       const { payload, headers } = this._unpack(data);
       checkVersionCompatibility(headers.version);
-<<<<<<< HEAD
-=======
       return payload.ids;
->>>>>>> c1a93be7
     });
   }
 
