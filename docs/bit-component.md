
# Bit component

## What is a Bit component?

A component is Bit's most fundamental entity. A code component is a testable and a reusable definition of a 
certain atomic functionality that handles a single and a well-defiend responsibility.

It can be almost anything, from a function, class, object, array, string to a React or an AngularJS component.

Bit's component was designed with testability and simplicity in mind, our goal was to make it as simple as it 
gets to create, maintain, test and discover code components.

* ***Creation simplicity*** - 
  Creating a component requires only one mandatory file which is the implementation file itself 
  (tests and configration are optional). 
  Transpiling, testing, docs and other boilerplate mechanics can be set using the [component environment](#component-environment).
* ***Maintainable*** - 
  [Automatic versioning](#component-versioning), a [slim built-in Scope CI mechanism](bit-scope.md#scope-ci) 
  and a [dependency management mechanism](bit-scope.md#dependency-resolution-and-management) designed to center performance, consistency and predictability. 
* ***Discoverable*** - 
  Each component is indexed and made fully discoverable by a natural-language search that aimes to understand and cluster components by its functionality.
  See our [Scope Discoverability](bit-scope.md#discoverability) section for more information.

### Component's Anatomy

A Bit component's most fundamental and only mandatory file is the implementation file named `impl.js` (default name).
The implementation file consists the component implementation itself and its docs which are parsed to form 
the entire component documantation (see [Component Documentation](#component-documantation) section for more info).

On top of the implmantation file, two more optional files can be added:

1. `spec.js` - 
  contains the component's unit tests, designated to be executed by the configured [Testing Environment](#testing-environment).
2. `bit.json` - 
  Configuration file for handling of dependencies, environment, naming conventions and more.

Please note, component file names can be configured via [bit.json](configuring-bit.md#bitjson), `spec.js` and `impl.js` are the default names.

#### Component Example

`impl.js` - includes the implmantation itself with its docs (later to be parsed and form the component's documantation).
```js
/**
 * determines whether `val` is a reference
 * @name isString
 * @param {*} val value to be tested.
 * @returns {boolean} 
 * @example
 *  isString('') // => true
**/
module.exports = function isString(val) {
  return typeof val === 'undefined';
}
```

`spec.js` - includes unit tests implmented using Mocha and Chai executed by the defined testing environment.
```js
import { expect } from 'chai';

const isString = require(__impl__);

describe('#isString()', () => {
  it('should return false if undefined is passed', () => {
    expect(isString()).to.equal(false);
  });

  it('should return true if string is passed', () => {
    expect(isString('foo')).to.equal(true);
  });
});
```

`bit.json` - configured to handle test execution with Mocha and transpiling with Babel. 
(Please note, this configuration can be specified)
```json
{
    "env": {
        "compiler": "bit.envs/compilers/babel", // Traspiler component for implementation and unit tests files
        "tester": "bit.envs/testers/mocha" // Testing environment component for unit test execution
    },
    "dependencies": {
      "@scope/is-string": "1" // specify component dependencies (they will be resolved upon export) 
    },
    "packageDependencies": {
      "user-home": "^2.0.0", // set package dependencies if needed
    } 
}
```

## Component ID

Bit components are universally and uniquely identified using a Bit ID to support the distributed nature of a Scope.

We designed the component ID to make it easy for developers to create and maintain code components without the need to resolve different naming conflicts and to enable semantic organization of code components on a Scope. 

Each Bit component has its own ID which is a composition of the scope name, namespace and name of the component.

```
@<scope>/[namespace]/<name>
```

For example, a component named `string/is` stored in a Scope named `foo` would have the following ID:

```
@foo/string/is
```

In case the component's source is stored on your local scope, you can also use the `@this` annotation as a syntactic-sugar to reference it.

```
@this/string/is
```

To reference a component which was not committed to any scope yet and exists within the `inline_components` directory,
just ignore the scope name.

```
string/is
```

In this case, Bit will look for a directory named `string` with a component directory named `is` in your `inline_components` directory.

A component ID may also include a specific version using the `::` annotation.
For example, a reference to a component named `is-string` on Scope `foo` in version `2` could be done like that:

```
@foo/is-string::2
```

### Global namespace

When creating a component without a namespace, it will be automatically assigned to the `global` namespace.
For example, a component named `is-string` created without a namespace on your local scope, can be addressed in two different ways.

Explicitly reference the global namespace
```
@this/global/is-string
```

Implicitly reference the global namespace to make names shorter.
```
@this/is-string
```

## Component Configuration
Bit components are configured via a configration file named [bit.json](configuring-bit.md#bitjson).

For more information, please check out the [bit.json](configuring-bit.md#bitjson) documantation section.

## Component Versioning

In Bit, versions are automatically assigned to a component once its commited (using `bit commit`) to a Scope using a simple and automatic versioning mechanism.

Once a component is commited from the `inline_components` directory to a Scope, Bit checks whether a version of this component exists and does one of the following:
1. Component exists - Bit will uptick components version by one.
2. New component (component does not exists on scope) - A new component would be created.

Bit handles small code component with a single responsibility, not large packages. Such components simply tend to change less often. This made us favor strict versioning over SemVer and automatic updates. We value reliability and stability.

## Component Documentation

Documentation for packages is not fun, but if you want your code to be truely reuseable, other developers will need to have a place to learn how to use your code. We beleive that the best place to tell people how to use your code, is... well.. alongside your code. This way, when you distribute code components, and even open a code component to review its code, the usage instruction are there (!).

This is no magic. To do this, bit utilize the 'Xdoc' format for annotating everything as a part of yoru code.

Let's take JavaScript for example.

JavaScript uses [JSDocs](http://usejsdoc.org) to create documentation on JS code. Bit knows how to read these docs, and parse them in a way that gives other users a formatted view of them, to better understand what to expect from the component before even using it.

#### How does it work in real life?
Let's imagine a `pad-left` function, and write the JSdocs:

```js
/**
 * pad a string to the left.
 * @name leftPad
 * @param {string} str string to pad
 * @param {number} len total 
 * @param {string} ch char to use for padding
 * @returns {string} modified string
 * @example
 * ```js
 *  leftPad('foo', 5) // => "  foo"
 *  leftPad('foobar', 6) // => "foobar"
 *  leftPad(1, 2, '0') // => "01"
 * ```
 */
```

When exporting the component to a scope, Bit will parse the annotations, and create a proper documentation from it. Furthermore, Bit will use the documentation to index the component, so when searching for components, a better documented code component will be more discoverable by other users.

To view the docs for a component you can either open the code, or use the `show` command (which also works on [remote scopes](bit-scope.md)).

```sh
› bit show string/pad-left
┌────────────────────┬──────────────────────────────────────────────────┐
│ Name               │ leftPad                                          │
├────────────────────┼──────────────────────────────────────────────────┤
│ Description        │ pad a string to the left.                        │
├────────────────────┼──────────────────────────────────────────────────┤
│ Args               │ (str: string, len: number, ch: string)           │
├────────────────────┼──────────────────────────────────────────────────┤
│ Returns            │ string -> modified string                        │
└────────────────────┴──────────────────────────────────────────────────┘
Examples

 leftPad('foo', 5) // => "  foo"
 leftPad('foobar', 6) // => "foobar"
 leftPad(1, 2, '0') // => "01"

```

## Component Debugging

// TODO

## Component Environment

Making sure code can run everywhere is hard. To ease this process, Bit implements 'environments'.

You can define your code's build and test requirements. Bit will then make sure all requirements are met when using a components. Taking the load of building a boilerplate to run code from you, to Bit.

All environment are basically a code component that exports an API that allows Bit to either build or test a code component.

### Build Environment

Some programming languages need some sort of compiling done in order for them to run. If you use such language, Bit will make sure that the code you write will be able to build anywhere.

Define in bit.json the required build tool your code needs. Bit will use it to get all requirements so it can build it on any environment.

The build environment is a component with a set of requirements and an API for Bit to use.

When you run `bit build`, Bit will download the build component and it's dependencies. Bit will use it to build your code within the scope. The outcome of this action will be a dist file that can run without any boilerplating.

#### Using Build Environment

To show how a build environment works, lets take this code, written in [flow](https://flowtype.org).

```js
/* @flow */
module.exports = function isString(val: string): boolean {
  return typeof val === 'string';
};
```

Now we can add the flow environment to the component's bit.json file.

```json
{
    "env": {
        "compiler": "bit.envs/compilers/flow"
    }
}
```

and after running the `bit build` command, a `dist.js` file will be generated in component's folder:

```js
'use strict';

module.exports = function isString(val) {
  return typeof val === 'string';
};
```

### Testing Environment

There are many libraries designated to run test cases for code. Each developer chooses the one right for him.

Like build environments, Bit also support another type of environments for running tests.

When running `bit test`, Bit imports the configured test environments with its dependencies. Using the imported environment, Bit runs the tests. Bit gets the output from the test results, and outputs it to you.

To run tests Bit uses a Bit component which provides an API to run the test suite with the specific test tool.

<<<<<<< HEAD
Note - your specs should be written in the same build environment as your code.

### Using Test Environment
=======
#### Using Test Environment
>>>>>>> 732d23f8

Just as build environment, a test environment is also defined in the component's bit.json file. However, to test a component you need to implement some tests for it.

Adding tests to a component is very simple. Just create a file name `spec` in the component folder, implement, add the proper test environment to the bit.json file, and run using `bit test <component ID>`

For example, lets implement tests for the `isString` code component from the privous example.

Add the following `spec.js` file:

```js
import { expect } from 'chai';

const isString = require(__impl__);

describe('#isString()', () => {
  it('should return true if `foo` is passed', () => {
    expect(isString('foo')).to.equal(true);
  });
});
```

And the following test environment to bit.json

```json
{
    "env": {
        "compiler": "bit.envs/compilers/flow",
        "tester": "bit.envs/testers/mocha"
    }
}
```

Now run the tests using `bit test <component ID>`, and see the results summary.

```sh
› bit test -i is-string
tests passed
total duration - 4ms

✔   #isString() should return true if `foo` is passed - 1ms
```

### Writing Environments

Bit does not contain build or test libraries. So you need to extend it to support your specific programming language and tooling. What you need to do is to implement a component designed to build or test using a specific library. Use a scope to host it, so you can reuse it later as a dependency for other components.<|MERGE_RESOLUTION|>--- conflicted
+++ resolved
@@ -274,13 +274,9 @@
 
 To run tests Bit uses a Bit component which provides an API to run the test suite with the specific test tool.
 
-<<<<<<< HEAD
 Note - your specs should be written in the same build environment as your code.
 
-### Using Test Environment
-=======
 #### Using Test Environment
->>>>>>> 732d23f8
 
 Just as build environment, a test environment is also defined in the component's bit.json file. However, to test a component you need to implement some tests for it.
 
