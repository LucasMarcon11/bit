--- conflicted
+++ resolved
@@ -182,19 +182,9 @@
 
 ```
 
-<<<<<<< HEAD
-### js-docs parsing
-
-Parsing the Docs yield useful information, such as the description of the component, its arguments, return type and usage examples.
-Other parts of the system, the Search, in particular, use that information for a better understanding what a component does.
-
-The JS Docs get discovered by a Regex pattern, and parsing the docs is done by [Doctrine](https://github.com/eslint/doctrine).
-
-=======
 ### Discoverability using documentation
 
 Bit has an internal search engine. This search engine uses the data parsed from the code component documentation to build indexes and search in them. So by better documenting your components, other users will discover them easily.
->>>>>>> 5d7adacb
 
 # Component Debugging
 
