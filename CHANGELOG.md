--- conflicted
+++ resolved
@@ -7,12 +7,9 @@
 
 ## [unreleased]
 
-<<<<<<< HEAD
 - prevent bare-scope corruption when the export process fails 
 - fixed stderr maxBuffer exceeded bug in ci-update cmd
-=======
 - add `--outdated` flag to `bit list` command to show the remote versions of components
->>>>>>> 045dd0c1
 
 ## [0.10.9] - 2017-10-18
 
