--- conflicted
+++ resolved
@@ -7,12 +7,10 @@
 
 ## [unreleased]
 
-<<<<<<< HEAD
+- change auto-generated node_modules links to be the same as NPM installation of components (@bit/scope.box.name)
+
 ## [0.12.0-ext.4] - 2017-12-19
 
-=======
-- change auto-generated node_modules links to be the same as NPM installation of components (@bit/scope.box.name)
->>>>>>> 531772e6
 - support saving dists files on a pre-configured directory relative to consumer root (rather than saving them inside the component dir) 
 - remove 'dist' attribute from consumer bit.json by default
 - add headers to server side hooks
