--- conflicted
+++ resolved
@@ -6,24 +6,12 @@
 and this project adheres to [Semantic Versioning](http://semver.org/).
 
 ## [unreleased]
-<<<<<<< HEAD
 
 - `bit status` - add a new section "deleted components" for components that were deleted from the file-system manually
 - bug fix - components that were not indicated as staged-components by `bit status` were exported by `bit export`
 - bug fix - tests files saved with incorrect path when `bit add` was running from non-consumer root  
 - `bit add` - exclude a component when its main file is excluded 
 - `bit test` - paint a summary table when testing multiple components 
-- reimplement cat-object command
-
-## [0.11.0-test.8] - 2017-11-08
-- remove the ssh agent support (it's buggy)
-
-## [0.11.0-test.7] - 2017-11-08
-
-- SSH is not supporting passphrase in case a private key is encrypted
-- SSH authentication can be done with SSH username and password in case a private key or an SSH agent socket are not available
-- `bit status` - show components that will be tagged automatically when their dependencies are tagged
-=======
 
 ## [0.11.0] - 2017-11-12
 - change versions numbers to be semantic versions
@@ -35,8 +23,7 @@
 - SSH authentication can be done with SSH username and password in case a private key or an SSH agent socket is not available
 - SSH is not supporting passphrase in case a private key is encrypted
 - reimplement cat-object command
-- remove the ssh-agent support (it's buggy)
->>>>>>> f347c3be
+- `bit show` - show components that will be tagged automatically when their dependencies are tagged
 - bug fix - dependencies were not written to the file-system when cloning a project with an existing bit.map file
 - disable the local search
 - fix a bug which prevents the ci running tests in some cases
