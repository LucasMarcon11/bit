# Change Log

All notable changes to this project will be documented in this file.

The format is based on [Keep a Changelog](http://keepachangelog.com/).
and this project adheres to [Semantic Versioning](http://semver.org/).

## [unreleased]

<<<<<<< HEAD
- support saving dists files on a pre-configured directory relative to consumer root (rather than saving them inside the component dir) 
- remove 'dist' attribute from consumer bit.json by default

## [0.12.0-ext.1] - 2017-12-13
=======
## [0.12.0-ext.3] - 2017-12-14

- improve args for post-x-remote hooks

## [0.12.0-ext.2] - 2017-12-13
>>>>>>> 2dbcc155

- rename `bit bind` command to `bit link`

## [0.12.0-ext.1] - 2017-12-11

- new extension system (beta)
- add `bit isolate` command
- avoid building process when a component was not modified and the dists are saved in the model
- bug fix - importing an older version of a component ended up showing the component in "modified" and "staged" sections of bit status
- rename `no_dependencies` flag to `no-dependencies` on `bit import` 
- rename `no_package_json` flag to `ignore-package-json` on `bit import` 
- support `bit show --compare` with json format (`bit show component-name --json --compare`)
- change `bit remote rm` to `bit remote del`

## [0.11.2-dev.4] - 2017-12-05

- do not write the component's bit.json file, unless `--conf` flag is set
- write dist files for imported components according to dist.target configuration in bit.json
- do not write dist files for imported components, unless `--dist` flag is used

## [0.11.2-dev.3] - 2017-12-05

- prevent overriding index file if exists

## [0.11.2-dev.1] - 2017-12-04

- generate link for npm as scoped packages
- prevent adding AUTHORED component to an IMPORTED component using require relative syntax
- avoid writing long files paths for imported components when there is a shared directory among the component files and its dependencies
- fixed bit add output tracking component undefined
## [0.11.1] - 2017-11-29

- support tagging the entire local scope and all imported components to a specific tag using `--scope` and `--include_imported` flags
- add bit pack command to build packages for registry
- tag command now accepts a version
- `bit test` - paint a summary table when testing multiple components 
- `bit status` - add a new section "deleted components" for components that were deleted from the file-system manually
- `bit import` - prevent overriding local changes unless --force flag was used 
- sort `bit show` and `bit list` components alphabetically
- Auto update .bit.map.json to semantic versions
- improve stability and performance of the dependency resolution mechanism
- removed `--include-imported` flags as `--all` can be used for the same functionality
- `--scope` flag can be used without `--all`
- message in tag command is now optional
- `--all` and `--scope` accepts version (optional for `--all` and mandatory for `--scope`)
- fixed bug on windows that created test files as components
- fixed bit add bug when adding test files with DSL 
- fixed output to be the same for tag command
- fixed bit list command display for deprecated components
- fixed bit show with compare flag to display dependencies
- don't write dists files for authored components
- bug fix - components that were not indicated as staged-components by `bit status` were exported by `bit export`
- bug fix - tests files saved with incorrect path when `bit add` was running from non-consumer root  
- `bit add` - exclude a component when its main file is excluded 
- bug fix - generated .ts links were not valid

## [0.11.0] - 2017-11-12
- change versions numbers to be semantic versions
- add `--outdated` flag to `bit show` command to show the local and remote versions of a component
- add `--outdated` flag to `bit list` command to show the local and remote versions of components
- `bit show` - show components that will be tagged automatically when their dependencies are tagged
- export / import performance and stability improvements
- add plugin mechanism to support different file types
- SSH authentication can be done with SSH username and password in case a private key or an SSH agent socket is not available
- SSH is not supporting passphrase in case a private key is encrypted
- reimplement cat-object command
- `bit show` - show components that will be tagged automatically when their dependencies are tagged
- bug fix - dependencies were not written to the file-system when cloning a project with an existing bit.map file
- disable the local search
- fix a bug which prevents the ci running tests in some cases
- bug fix - re-adding a component after exporting it was considered as a new component 
- fix a bug which makes bit test command not work when a component use bit/ to require another component
- prevent bare-scope corruption when the export process fails
- fixed stderr maxBuffer exceeded bug in ci-update cmd
- fix a bug which makes imported components considered as modified
- fix typo in help man page

## [0.10.9] - 2017-10-18

- rename `bit commit` to `bit tag`
- extract only relevant dependencies from link files (files that only require other files)
- typescript - extract only relevant dependencies from link files (files that only require other files)
- take package version from package.json in the component / root folder to support semver package dependencies
- new field in bit.json (bindingPrefix) for dynamic links
- add flag to bit show to compare component in file system to last tagged component
- better handling deleted files
- improve bit add to convert files to valid bit names
- fixed - writing dist files to wrong directory during bit tag / test commands
- fixed remove of exported component
- prevent bare-scope corruption when the export process fails
- fixed stderr maxBuffer exceeded bug in ci-update cmd
- throw error when tester doesn't return any result for test file
- change the order of determine the main/index file - it's now ['js', 'ts', 'jsx', 'tsx', 'css', 'scss', 'less', 'sass']
- improve checkVersionCompatibility between server and client
- show correct message / error when the tester has an exception during bit test
- fix bug with printing wrong id on bit tag for component in versions between 10-19
- handle invalid bit.json
- bit add on missing test file should throw an error
- prevent test files from becoming new components
- fix bug when component version is larger than 10 it won't show as staged

## [0.10.8] - 2017-10-01

- support requiring imported components using `require('bit/namespace/name')` syntax
- new remove command for removing local and remote components
- new deprecate command for deprecating local and remote components
- new move command for moving files/directories of a component to a new location
- create package.json for imported components
- exclude import-pending components from 'new components' section
- add ignore missing dependencies to commit
- save all dependencies on one configurable directory (components/.dependencies by default)
- add support for tsx files
- generate internal component links according to their compiled version
- move a re-imported component to a new location when `bit import --prefix` is used
- fix commit and export issues when dealing with more than 500 components
- fix export of large amount of data
- fix bug with commit --force when tests throws an exception
- fix bug - when you import authored component (and there is a newer version) it duplicate it in the .bit.map.json
- fix bug - when you import authored component it was added to bit.json dependencies
- fix bug with ssh2 times out on handshake

## [0.10.7] - 2017-09-07

- improve windows support
- add bit untrack command
- support CSS/less/sass/sass as main file
- support jsx extension as the main file of a component
- support adding new files to imported components
- deprecated install command
- fix the search according to search-index v0.13.0 changes
- prevent exporting a component when the same version has been exported already to the same remote scope
- avoid running the build and test processes upon `bit status`
- allow export specific components without specifying the scope-name
- avoid committing unmodified components unless `--force` flag is being used
- resolve dependencies from all component files regardless whether they are referenced from the main file
- bug fix - the author was not able to update his/her component in case it was changed in another scope
- bug fix - status command shows an error when components directory has an unreferenced (from bit.map) component
- avoid generating links for author components
- `bit import` from bit.json does not write to the file-system a dependency when it is also a direct import
- bug fix - export would hang when the ssh server was existing before closing
- don't calculate nested deps when calculating modified component during bit status/commit
- fixed exception is thrown in `bit ls` after exporting components
- removed `--cache` flag from `bit ls`
- added `--environment` option for `bit import`
- reformatted `bit import` output (components, dependencies, environments)
- remove duplication for missing packages warning
- Remove the npm tree output for component ci flow
- add verbosity option to some places
- added auto generated msg to bitmap and all generated link files
- fix a warning on the bit --version command
- support render tag in js docs
- bug fix - imported components were deleted from bit.map when importing nested components of the same scope and name
- write dist files on import according to .bit.map.json
- improve bit remote output (put it in a table)
- fix but with export when the remote has a dependency in the wrong version

## [0.10.6] - 2017-08-23

- windows support
- support auto updating of bit for npm installation
- support deleting files from a component
- improved bit help
- fix bit config command for linux
- update bit-javascript dependency
- fixed remote add exceptions to human-friendly errors
- improvement - when there are several potential main files, `bit add` selects the one that is closer to the root
- show a friendly error when SSH returns an invalid response
- fix an error when there are multiple open SSH connections
- update bit.map and the file system when a nested component is re-imported individually
- fix ci-update command when there are tester and compiler to use the same isolated-environment
- fix an error when importing a component, exporting it, modifying and exporting again (v3)
- fix links generation when importing from a non-consumer root path
- fix ci-update command to generate links when necessary
- fix Error: "Cannot find module './build/Release/DTraceProviderBindings'" when installing via Yarn
- fix the local and remote search
- fix the internal ci-update command where an environment has a tester without a compiler
- improved commit, add, export and status outputs
- support general failures on bit test (like on before)
- status output with missing dependencies
- help flags adjusted to new help
- missing dependencies formatted on commit
- sources no longer part of bit.json's defaults
- improve readme
- improve outputs
- improve windows support for import command
- exception when using `bit test` or `bit build` before adding first components
- add new flag to bit add to override or append files to bit component


## [0.10.5] - 2017-08-16
- improved commit, add, export and status outputs
- improved bit help
- Improve log files (rotate, color, prettyPrint)
- Support define dependencies for imported components
- bug fixes for export command

## [0.10.4] - 2017-08-15

- bug fix - component stays in "staged components" section after the second export
- support exporting binary files
- fix a bug when importing version 2 of a component while version 1 has been imported before
- fix a bug when exporting version 3 of a component after importing version 2
- bug fix - install test environment if not exist upon bit test
- Fix conflicts when import from bit.json more than one component with the same nested deps
- Remove duplicates from missing packages (during import) warning
- improve error on adding non existing file
- improve support for imported components as dependencies of authored components
- auto-resolve dependencies for imported components

## [0.10.3] - 2017-08-08

- fix memory leak when exporting a big amount of components
- fix running import command from a non-root directory
- support specifying multiple ids using export command
- fix the auto creating dependencies during commit
- performance improvement for status and commit

## [0.10.2] - 2017-08-07
Improve resolving packages dependencies for ts files

## [0.10.1] - 2017-08-07

## [0.10.0] - 2017-08-07
### BREAKING CHANGES

- Upgrade: Bit now works with a new set of APIs and data models for the code component and scope consumer.
- Important: Bit is not backward compatible with remote scopes running older versions of Bit.

## [0.6.6-rc.1] - 2017-06-28
- Add babel-plugin-transform-runtime to support async functions

## [0.6.5] - 2017-06-26

## [0.6.5-rc.1] - 2017-06-26
- bugfix - install drivers in scope level before test in scope
- bugfix - install drivers in scope level before build in scope
- bugfix - calling to old bind command during component e2e tests

## [0.6.4] - 2017-06-25

- update "bit-javascript" dependency to 0.6.4
## [0.6.3-rc.3] - 2017-06-15

- `bit test` shows the error stack in case of a fatal error
- add logger
- support debug-mode for e2e tests

## [0.6.3-rc.2] - 2017-06-08

- update "bit-javascript" dependency to rc ("^0.6.4-rc.1")
- Try using cache before fetching remote

## [0.6.3-rc.1] - 2017-06-06

- support running e2e tests in a dev environment where `bit` command is different (such as bit-dev)
- `bit import` no longer uses the internal cache objects to retrieve remote bit-components.
- avoid corrupted data in a scope when dependencies somehow are not being resolved.
- allow `bit init` when there is a bit.json file without the `source` or `env` attributes.
- bug fix: don't show the version-compatibility warning more than once
- remove duplications from dependencies list of `bit import` output.
- suppress dependencies list upon `bit import`, unless a flag `--display_dependencies` is being used.
- warn for missing driver
- set the file-extension of the built-dist-file according to the current language ('.js' by default)
- support async/await syntax.
- remove the injection of bit-js module into the tester environment.
- add bit-javascript as a dependency and a post install hook.
- do not show tests output in case of thrown error on commit, use verbose flag to see the error.
- parse @property tag of JSDoc
- add `bit reset` command for cancelling the last local commit
- extract the importing bit.json components functionality from `bit import` into a new command `bit install`.
- add infrastructure for e2e tests
- fix onExport hook to get called after writing dependencies to bit.json
- increased max listeners to 100 (prevent warning message)
- colored commit success message
- support for merge conflict error reporting via ssh
- docs - fix bitsrc links to work

## [0.6.2] - 2017-05-21

- [removed] JSDoc data are saved only for functions with a tag `@bit`.
- fixed component classification (local or external)

## [0.6.1] - 2017-05-18 rc

- JSDoc data are saved only for functions with a tag `@bit`.
- do not terminate watcher after failures.
- add the commit-log details to the Component object, so then it'll be available for `bit show --json` and `bit export`.

## [0.6.0] - 2017-05-15

- do not preserve node.js path cache for required bit-driver because it varies over time.

## [0.5.13] - 2017-05-14

- enable bit watch command -> build-all-inline on every change

## [0.5.12] - 2017-05-14

- enable "bit build --inline" command with no arguments for building all inline components

## [0.5.11] - 2017-05-11

- send a correct error message on commit with wrong id.
- add onModify hook.
- show error-message for 'bit build' when no compiler is specified.
- write dependencies on modify.
- do not write bit.json's `misc` and `lang` properties if the default value is presented.
- send correct error message when there is invalid inline id (wip).
- add bind command (which calls the driver bind command).

## [0.5.10] - 2017-05-11

- fix bug with specs that need compiling for server use

## [0.5.9] - 2017-05-11

- fix bug with specs that need compiling

## [0.5.8] - 2017-05-11

- write the specDist only if it exists

## [0.5.7] - 2017-05-10

- fix test for components without compiler

## [0.5.6] - 2017-05-10

- implement the isolated environment for build

## [0.5.5] - 2017-05-09

### Change

- bare scope test creates a new environment and runs the tests there.
- test command -i runs the tests on the file system (inline components).
- build command now saves dist/\<implFileName> && dist/\<specsFileName> for the specs file.
- change the component resolver to fetch from dist/\<implFileName> instead of dist/dist.js.

- package dependencies of environment modules would be installed at component level from now.
- npm loader would not be present, --verbose will show npm output after the installation is done.

### Fixed

- bug with environment installation (npm install at project level).

### Added

- add module 'component-resolver' to resolve a component path using its ID.
- support generating an isolated bit-component environment on-the-fly so it will be easier to run build and test from everywhere
- the compiler can implement a build method instead of compile, get an entry file and run webpack for example (wip). implemented for inline_components, and still need to implement environment module in order to fully work.
- add --skip-update option to the main bit help page.
- run some hooks (for now: onCommit, onCreate, onExport and onImport) using a language-driver
- lang attribute on the bit.json, enable language that will save on the model of the component.

## [0.5.4] - 2017-05-07

### Fixed

- ssh is exiting before writing the entire response.
- exception was thrown when trying to read non-existing private key.

## [0.5.3] - 2017-04-27

### Fixed

- put [search] index procedure under try catch, warns in case it fails.
- fixed bug with list/show remote components with misc files.

## [0.5.2] - 2017-04-27

### Fixed

- issue with npm ensure that was caused due to latest version changes
- issue with installing deps from local cache instead of external
- exit code with only numeric values

## [0.5.1] - 2017-04-18

### Added

- support adding misc files to a bit component
- enable "bit test --inline" command with no arguments (test all inline components)

### Change

- npm install for bit dependencies will work via temp package.json instead of invoking parallel npmi

### Fixed

- when exporting and missing @this, show friendly error

## [0.5.0]

** breaking change - a scope with this version won't work with consumer with lower versions **

### Change

- ssh protocol has changes and now contains headers with bit version
- do not override files upon "bit create" unless -f (--force) flag is used

### Fixed

- bit ls and show commands can be performed outside of bit scope

### Added

- if there is a difference between the versions of the remote bit and the local bit (the remote scope has a greater version) bit throws a error/warning message according to semver difference major/minor
- bit scope-config public command
- license file inflation
- scope meta model

### Removed

- bit resolver command

## [0.4.5]

### Fixed

- error message on component not found
- hotfix for multifetch bug
- add 'no results found' message on ci when there are no specs

## [0.4.4]

### Fixed

- bug fix: typo on destructuring for making export compatible

## [0.4.3]

### Fixed

- added validation on stdin readable for private cmd _put

## [0.4.2]

### Fixed

- make the ssh mechanism backwards compatible with older versions

## [0.4.1]

### Added

- put now work with stream (after export) instead of putting the data on a command argument

### Change

- replace the use of sequest module with ssh2 module directly.

## [0.4.0]

### Added

- bit cat-scope private command
- bit refresh-scope private command for updating model

### Change

- change the header of the bit-objects to contain the hash of the file as a second argument

## [0.3.4]

### Fixed

- add the hash to the header of the any bit-object

## [0.3.3]

### Fixed

- add posix as an optional dependency (windows)

### Added

- specsResults verbose output after ci-update
- add bit clear-cache cmd
- now running clear cache before bit update

## [0.3.2]

### Added

- add bit-dev script for linking dev command, for development
- circle ci integration
- package node v6.10.0 (LTS) (working for osx, debian, centos)

### Fixed

- throw the right error code when inner problem occures
- handled errors will also have exit code 1

## [0.3.0]

### Change

- saving the component id to bit.json after export is a default behavior.
- bit export --forget flag for not saving to bit.json after export.

### Fixed

- Solved bug with specsResults pass attribute not updating after ci update.

## [0.2.6]

### Fixed

- bug with @ on scope annotation
- improved readme and docs

## [0.2.5]

### Added

- documentation under ./docs
- gitbook integration

### Change

- change mock-require to mockery on testing mechanism
- support node 4 with babel-preset-env + add plugins, instead of stage-0 preset

## [0.2.4]

### Added

- add source-map support for dist (enables compiled bit debugging)

### Change

- small fix after import without peer dependencies (do not show the peer dependencies header)

## [0.2.3]

### Added

- import multiple components on one import (bit import componentA componentB)
- write components specific version in bit.json after import -s flag
- distinguish between peerDependencies and dependencies on the output of an import command

## [0.2.2]

### Added

- loader for export command

### Change

- scope now fetch devDependencies (compiler/tester) on export
- scope does not fetch devDependencies on import
- changed dev to environment flag on import command

## [0.2.1] hot-fix

fix a bug with import many ones function

## [0.2.0]

### Added

- loaders.
- stablize version.
- improve error handling.

## [0.1.0]

initial version

<|MERGE_RESOLUTION|>--- conflicted
+++ resolved
@@ -7,18 +7,14 @@
 
 ## [unreleased]
 
-<<<<<<< HEAD
 - support saving dists files on a pre-configured directory relative to consumer root (rather than saving them inside the component dir) 
 - remove 'dist' attribute from consumer bit.json by default
 
-## [0.12.0-ext.1] - 2017-12-13
-=======
 ## [0.12.0-ext.3] - 2017-12-14
 
 - improve args for post-x-remote hooks
 
 ## [0.12.0-ext.2] - 2017-12-13
->>>>>>> 2dbcc155
 
 - rename `bit bind` command to `bit link`
 
